import logging
import sys
from functools import lru_cache

from threading import Thread
from time import sleep

from errbot.backends.base import Message, Room, Presence, RoomNotJoinedError, Identifier, RoomOccupant, Person
from errbot.backends.base import ONLINE, OFFLINE, AWAY, DND
from errbot.core import ErrBot
from errbot.rendering import text, xhtml, xhtmlim

log = logging.getLogger(__name__)

try:
    from sleekxmpp import ClientXMPP
    from sleekxmpp.xmlstream import resolver, cert
    from sleekxmpp import JID
    from sleekxmpp.exceptions import IqError

except ImportError:
    log.exception("Could not start the XMPP backend")
    log.fatal("""
    If you intend to use the XMPP backend please install the support for XMPP with:
    pip install errbot[XMPP]
    """)
    sys.exit(-1)

# LRU to cache the JID queries.
IDENTIFIERS_LRU = 1024


class XMPPIdentifier(Identifier):
    """
    This class is the parent and the basic contract of all the ways the backends
    are identifying a person on their system.
    """

    def __init__(self, node, domain, resource):
        if not node:
            raise Exception('An XMPPIdentifier needs to have a node.')
        if not domain:
            raise Exception('An XMPPIdentifier needs to have a domain.')
        self._node = node
        self._domain = domain
        self._resource = resource

    @property
    def node(self):
        return self._node

    @property
    def domain(self):
        return self._domain

    @property
    def resource(self):
        return self._resource

    @property
    def person(self):
        return self._node + '@' + self._domain

    @property
    def nick(self):
        return self._node

    @property
    def fullname(self):
        return None  # Not supported by default on XMPP.

    @property
    def client(self):
        return self._resource

    def __str__(self):
        answer = self._node + '@' + self._domain  # don't call .person: see below
        if self._resource:
            answer += '/' + self._resource
        return answer

    def __unicode__(self):
        return str(self.__str__())

    def __eq__(self, other):
        if not isinstance(other, XMPPIdentifier):
            log.debug("Weird, you are comparing an XMPPIdentifier to a %s", type(other))
            return False
        return self._domain == other._domain and self._node == other._node and self._resource == other._resource


class XMPPPerson(XMPPIdentifier, Person):
    aclattr = XMPPIdentifier.person

    def __eq__(self, other):
        if not isinstance(other, XMPPPerson):
            log.debug("Weird, you are comparing an XMPPPerson to a %s", type(other))
            return False
        return self._domain == other._domain and self._node == other._node


class XMPPRoom(XMPPIdentifier, Room):
    def __init__(self, room_jid, bot):
        self._bot = bot
        self.xep0045 = self._bot.conn.client.plugin['xep_0045']
        node, domain, resource = split_identifier(room_jid)
        super().__init__(node, domain, resource)

    def join(self, username=None, password=None):
        """
        Join the room.

        If the room does not exist yet, this will automatically call
        :meth:`create` on it first.
        """
        room = str(self)
        self.xep0045.joinMUC(room, username, password=password, wait=True)
        self._bot.conn.add_event_handler(f'muc::{room}::got_online', self._bot.user_joined_chat)
        self._bot.conn.add_event_handler(f'muc::{room}::got_offline', self._bot.user_left_chat)
        # Room configuration can only be done once a MUC presence stanza
        # has been received from the server. This HAS to take place in a
        # separate thread because of how SleekXMPP processes these stanzas.
        t = Thread(target=self.configure)
        t.setDaemon(True)
        t.start()
        self._bot.callback_room_joined(self)
        log.info('Joined room %s.', room)

    def leave(self, reason=None):
        """
        Leave the room.

        :param reason:
            An optional string explaining the reason for leaving the room
        """
        if reason is None:
            reason = ""
        room = str(self)
        try:
            self.xep0045.leaveMUC(room=room, nick=self.xep0045.ourNicks[room], msg=reason)

            self._bot.conn.del_event_handler(f'muc::{room}::got_online', self._bot.user_joined_chat)
            self._bot.conn.del_event_handler(f'muc::{room}::got_offline', self._bot.user_left_chat)
            log.info('Left room %s.', room)
            self._bot.callback_room_left(self)
        except KeyError:
            log.debug('Trying to leave %s while not in this room.', room)

    def create(self):
        """
        Not supported on this back-end (SleekXMPP doesn't support it).
        Will join the room to ensure it exists, instead.
        """
        logging.warning(
            "XMPP back-end does not support explicit creation, joining room "
            "instead to ensure it exists."
        )
        self.join(username=str(self))

    def destroy(self):
        """
        Destroy the room.

        Calling this on a non-existing room is a no-op.
        """
        self.xep0045.destroy(str(self))
        log.info('Destroyed room %s.', self)

    @property
    def exists(self):
        """
        Boolean indicating whether this room already exists or not.

        :getter:
            Returns `True` if the room exists, `False` otherwise.
        """
        logging.warning(
            'XMPP back-end does not support determining if a room exists. Returning the result of joined instead.')
        return self.joined

    @property
    def joined(self):
        """
        Boolean indicating whether this room has already been joined.

        :getter:
            Returns `True` if the room has been joined, `False` otherwise.
        """
        return str(self) in self.xep0045.getJoinedRooms()

    @property
    def topic(self):
        """
        The room topic.

        :getter:
            Returns the topic (a string) if one is set, `None` if no
            topic has been set at all.
        :raises:
            :class:`~RoomNotJoinedError` if the room has not yet been joined.
        """
        if not self.joined:
            raise RoomNotJoinedError("Must be in a room in order to see the topic.")
        try:
            return self._bot._room_topics[str(self)]
        except KeyError:
            return None

    @topic.setter
    def topic(self, topic):
        """
        Set the room's topic.

        :param topic:
            The topic to set.
        """
        # Not supported by SleekXMPP at the moment :(
        raise NotImplementedError("Setting the topic is not supported on this back-end.")

    @property
    def occupants(self):
        """
        The room's occupants.

        :getter:
            Returns a list of :class:`~errbot.backends.base.MUCOccupant` instances.
        :raises:
            :class:`~MUCNotJoinedError` if the room has not yet been joined.
        """
        occupants = []
        try:
            for occupant in self.xep0045.rooms[str(self)].values():
                room_node, room_domain, _ = split_identifier(occupant['room'])
                nick = occupant['nick']
                occupants.append(XMPPRoomOccupant(room_node, room_domain, nick, self))
        except KeyError:
            raise RoomNotJoinedError("Must be in a room in order to see occupants.")
        return occupants

    def invite(self, *args):
        """
        Invite one or more people into the room.

        :*args:
            One or more JID's to invite into the room.
        """
        room = str(self)
        for jid in args:
            self.xep0045.invite(room, jid)
            log.info('Invited %s to %s.', jid, room)

    def configure(self):
        """
        Configure the room.

        Currently this simply sets the default room configuration as
        received by the server. May be extended in the future to set
        a custom room configuration instead.
        """
        room = str(self)
        affiliation = None
        while affiliation is None:
            sleep(0.5)
            affiliation = self.xep0045.getJidProperty(
                room=room,
                nick=self.xep0045.ourNicks[room],
                jidProperty='affiliation'
            )

        if affiliation == "owner":
            log.debug('Configuring room %s: we have owner affiliation.', room)
            form = self.xep0045.getRoomConfig(room)
            self.xep0045.configureRoom(room, form)
        else:
            log.debug("Not configuring room %s: we don't have owner affiliation (affiliation=%s)", room, affiliation)


class XMPPRoomOccupant(XMPPPerson, RoomOccupant):
    def __init__(self, node, domain, resource, room):
        super().__init__(node, domain, resource)
        self._room = room

    @property
    def person(self):
        return str(self)  # this is the full identifier.

    @property
    def real_jid(self):
        """
        The JID of the room occupant, they used to login.
        Will only work if the errbot is moderator in the MUC or it is not anonymous.
        """
        room_jid = self._node + '@' + self._domain
        jid = JID(self._room.xep0045.getJidProperty(room_jid, self.resource, 'jid'))
        return jid.bare

    @property
    def room(self):
        return self._room

    nick = XMPPPerson.resource


class XMPPConnection(object):
<<<<<<< HEAD
    def __init__(self, jid, password, feature=None, keepalive=None,
                 ca_cert=None, server=None, use_ipv6=None, bot=None):
=======
    def __init__(self, jid, password, feature=None, keepalive=None, ca_cert=None, server=None, use_ipv6=None, bot=None, ssl_version=None):
>>>>>>> 04d9a14f
        if feature is None:
            feature = {}
        self._bot = bot
        self.connected = False
        self.server = server
        self.client = ClientXMPP(jid, password, plugin_config={'feature_mechanisms': feature})
        self.client.register_plugin('xep_0030')  # Service Discovery
        self.client.register_plugin('xep_0045')  # Multi-User Chat
        self.client.register_plugin('xep_0199')  # XMPP Ping
        self.client.register_plugin('xep_0203')  # XMPP Delayed messages
        self.client.register_plugin('xep_0249')  # XMPP direct MUC invites

        if keepalive is not None:
            self.client.whitespace_keepalive = True  # Just in case SleekXMPP's default changes to False in the future
            self.client.whitespace_keepalive_interval = keepalive

        if use_ipv6 is not None:
            self.client.use_ipv6 = use_ipv6

        if ssl_version:
            self.client.ssl_version = ssl_version

        self.client.ca_certs = ca_cert  # Used for TLS certificate validation

        self.client.add_event_handler("session_start", self.session_start)

    def session_start(self, _):
        self.client.send_presence()
        self.client.get_roster()

    def connect(self):
        if not self.connected:
            if self.server is not None:
                self.client.connect(self.server)
            else:
                self.client.connect()
            self.connected = True
        return self

    def disconnect(self):
        self.client.disconnect(wait=True)
        self.connected = False

    def serve_forever(self):
        self.client.process(block=True)

    def add_event_handler(self, name, cb):
        self.client.add_event_handler(name, cb)

    def del_event_handler(self, name, cb):
        self.client.del_event_handler(name, cb)


XMPP_TO_ERR_STATUS = {'available': ONLINE,
                      'away': AWAY,
                      'dnd': DND,
                      'unavailable': OFFLINE}


def split_identifier(txtrep):
    split_jid = txtrep.split('@', 1)
    node, domain = '@'.join(split_jid[:-1]), split_jid[-1]
    if domain.find('/') != -1:
        domain, resource = domain.split('/', 1)
    else:
        resource = None

    return node, domain, resource


class XMPPBackend(ErrBot):
    room_factory = XMPPRoom
    roomoccupant_factory = XMPPRoomOccupant

    def __init__(self, config):
        super().__init__(config)
        identity = config.BOT_IDENTITY

        self.jid = identity['username']  # backward compatibility
        self.password = identity['password']
        self.server = identity.get('server', None)
        self.feature = config.__dict__.get('XMPP_FEATURE_MECHANISMS', {})
        self.keepalive = config.__dict__.get('XMPP_KEEPALIVE_INTERVAL', None)
        self.ca_cert = config.__dict__.get('XMPP_CA_CERT_FILE', '/etc/ssl/certs/ca-certificates.crt')
        self.xhtmlim = config.__dict__.get('XMPP_XHTML_IM', False)
        self.use_ipv6 = config.__dict__.get('XMPP_USE_IPV6', None)
        self.ssl_version = config.__dict__.get('XMPP_SSL_VERSION', None)

        # generic backend compatibility
        self.bot_identifier = self._build_person(self.jid)

        self.conn = self.create_connection()
        self.conn.add_event_handler("message", self.incoming_message)
        self.conn.add_event_handler("session_start", self.connected)
        self.conn.add_event_handler("disconnected", self.disconnected)
        # presence related handlers
        self.conn.add_event_handler("got_online", self.contact_online)
        self.conn.add_event_handler("got_offline", self.contact_offline)
        self.conn.add_event_handler("changed_status", self.user_changed_status)
        # MUC subject events
        self.conn.add_event_handler("groupchat_subject", self.chat_topic)
        self._room_topics = {}
        self.md_xhtml = xhtml()
        self.md_text = text()

    def create_connection(self):
        return XMPPConnection(
            jid=self.jid,  # textual and original representation
            password=self.password,
            feature=self.feature,
            keepalive=self.keepalive,
            ca_cert=self.ca_cert,
            server=self.server,
            use_ipv6=self.use_ipv6,
            bot=self,
            ssl_version=self.ssl_version,
        )

    def _build_room_occupant(self, txtrep):
        node, domain, resource = split_identifier(txtrep)
        return self.roomoccupant_factory(node, domain, resource, self.query_room(node + '@' + domain))

    def _build_person(self, txtrep):
        return XMPPPerson(*split_identifier(txtrep))

    def incoming_message(self, xmppmsg):
        """Callback for message events"""
        if xmppmsg['type'] == "error":
            log.warning("Received error message: %s", xmppmsg)
            return

        msg = Message(xmppmsg['body'])
        if 'html' in xmppmsg.keys():
            msg.html = xmppmsg['html']
        log.debug("incoming_message from: %s", msg.frm)
        if xmppmsg['type'] == 'groupchat':
            msg.frm = self._build_room_occupant(xmppmsg['from'].full)
            msg.to = msg.frm.room
        else:
            msg.frm = self._build_person(xmppmsg['from'].full)
            msg.to = self._build_person(xmppmsg['to'].full)

        msg.nick = xmppmsg['mucnick']
        msg.delayed = bool(xmppmsg['delay']._get_attr('stamp'))  # this is a bug in sleekxmpp it should be ['from']
        self.callback_message(msg)

    def _idd_from_event(self, event):
        txtrep = event['from'].full
        return self._build_room_occupant(txtrep) if 'muc' in event else self._build_person(txtrep)

    def contact_online(self, event):
        log.debug('contact_online %s.', event)
        self.callback_presence(Presence(identifier=self._idd_from_event(event), status=ONLINE))

    def contact_offline(self, event):
        log.debug('contact_offline %s.', event)
        self.callback_presence(Presence(identifier=self._idd_from_event(event), status=OFFLINE))

    def user_joined_chat(self, event):
        log.debug('user_join_chat %s', event)
        self.callback_presence(Presence(identifier=self._idd_from_event(event), status=ONLINE))

    def user_left_chat(self, event):
        log.debug('user_left_chat %s', event)
        self.callback_presence(Presence(identifier=self._idd_from_event(event), status=OFFLINE))

    def chat_topic(self, event):
        log.debug("chat_topic %s.", event)
        room = event.values['mucroom']
        topic = event.values['subject']
        if topic == "":
            topic = None
        self._room_topics[room] = topic
        room = XMPPRoom(event.values['mucroom'], self)
        self.callback_room_topic(room)

    def user_changed_status(self, event):
        log.debug('user_changed_status %s.', event)
        errstatus = XMPP_TO_ERR_STATUS.get(event['type'], None)
        message = event['status']
        if not errstatus:
            errstatus = event['type']
        self.callback_presence(Presence(identifier=self._idd_from_event(event), status=errstatus, message=message))

    def connected(self, data):
        """Callback for connection events"""
        self.connect_callback()

    def disconnected(self, data):
        """Callback for disconnection events"""
        self.disconnect_callback()

    def send_message(self, msg):
        super().send_message(msg)

        log.debug('send_message to %s', msg.to)

        # We need to unescape the unicode characters (not the markup incompatible ones)
        mhtml = xhtmlim.unescape(self.md_xhtml.convert(msg.body)) if self.xhtmlim else None

        self.conn.client.send_message(mto=str(msg.to),
                                      mbody=self.md_text.convert(msg.body),
                                      mhtml=mhtml,
                                      mtype='chat' if msg.is_direct else 'groupchat')

    def change_presence(self, status: str = ONLINE, message: str = '') -> None:
        log.debug('Change bot status to %s, message %s.', status, message)
        self.conn.client.send_presence(pshow=status, pstatus=message)

    def serve_forever(self):
        self.conn.connect()

        try:
            self.conn.serve_forever()
        finally:
            log.debug("Trigger disconnect callback")
            self.disconnect_callback()
            log.debug("Trigger shutdown")
            self.shutdown()

    @lru_cache(IDENTIFIERS_LRU)
    def build_identifier(self, txtrep):
        log.debug('build identifier for %s', txtrep)
        try:
            xep0030 = self.conn.client.plugin['xep_0030']
            info = xep0030.get_info(jid=txtrep)
            disco_info = info['disco_info']
            if disco_info:  # Hipchat can return an empty response here.
                for category, typ, _, name in disco_info['identities']:
                    if category == 'conference':
                        log.debug('This is a room ! %s', txtrep)
                        return self.query_room(txtrep)
                    if category == 'client' and 'http://jabber.org/protocol/muc' in info['disco_info']['features']:
                        log.debug('This is room occupant ! %s', txtrep)
                        return self._build_room_occupant(txtrep)
        except IqError as iq:
            log.debug('xep_0030 is probably not implemented on this server. %s.', iq)
        log.debug('This is a person ! %s', txtrep)
        return self._build_person(txtrep)

    def build_reply(self, msg, text=None, private=False, threaded=False):
        response = self.build_message(text)
        response.frm = self.bot_identifier

        if msg.is_group and not private:
            # stripped returns the full bot@conference.domain.tld/chat_username
            # but in case of a groupchat, we should only try to send to the MUC address
            # itself (bot@conference.domain.tld)
            response.to = XMPPRoom(msg.frm.node + '@' + msg.frm.domain, self)
        elif msg.is_direct:
            # preserve from in case of a simple chat message.
            # it is either a user to user or user_in_chatroom to user case.
            # so we need resource.
            response.to = msg.frm
        elif hasattr(msg.to, 'person') and msg.to.person == self.bot_config.BOT_IDENTITY['username']:
            # This is a direct private message, not initiated through a MUC. Use
            # stripped to remove the resource so that the response goes to the
            # client with the highest priority
            response.to = XMPPPerson(msg.frm.node, msg.frm.domain, None)
        else:
            # This is a private message that was initiated through a MUC. Don't use
            # stripped here to retain the resource, else the XMPP server doesn't
            # know which user we're actually responding to.
            response.to = msg.frm
        return response

    @property
    def mode(self):
        return 'xmpp'

    def rooms(self):
        """
        Return a list of rooms the bot is currently in.

        :returns:
            A list of :class:`~errbot.backends.base.XMPPMUCRoom` instances.
        """
        xep0045 = self.conn.client.plugin['xep_0045']
        return [XMPPRoom(room, self) for room in xep0045.getJoinedRooms()]

    def query_room(self, room):
        """
        Query a room for information.

        :param room:
            The JID/identifier of the room to query for.
        :returns:
            An instance of :class:`~XMPPMUCRoom`.
        """
        return XMPPRoom(room, self)

    def prefix_groupchat_reply(self, message, identifier):
        super().prefix_groupchat_reply(message, identifier)
        message.body = f'@{identifier.nick} {message.body}'

    def __hash__(self):
        return 0<|MERGE_RESOLUTION|>--- conflicted
+++ resolved
@@ -302,12 +302,8 @@
 
 
 class XMPPConnection(object):
-<<<<<<< HEAD
     def __init__(self, jid, password, feature=None, keepalive=None,
                  ca_cert=None, server=None, use_ipv6=None, bot=None):
-=======
-    def __init__(self, jid, password, feature=None, keepalive=None, ca_cert=None, server=None, use_ipv6=None, bot=None, ssl_version=None):
->>>>>>> 04d9a14f
         if feature is None:
             feature = {}
         self._bot = bot
